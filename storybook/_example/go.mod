--- conflicted
+++ resolved
@@ -2,11 +2,7 @@
 
 go 1.21
 
-<<<<<<< HEAD
-toolchain go1.22.6
-=======
 toolchain go1.23.3
->>>>>>> 3eaa56a0
 
 replace github.com/a-h/templ => ../../
 
@@ -23,10 +19,6 @@
 
 require (
 	github.com/Masterminds/semver/v3 v3.1.1 // indirect
-<<<<<<< HEAD
-	github.com/a-h/pathvars v0.0.14 // indirect
-=======
->>>>>>> 3eaa56a0
 	github.com/rs/cors v1.11.0 // indirect
 	go.uber.org/multierr v1.11.0 // indirect
 	go.uber.org/zap v1.27.0 // indirect
