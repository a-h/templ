--- conflicted
+++ resolved
@@ -15,21 +15,18 @@
 
   outputs = { self, nixpkgs, gitignore, xc }:
     let
-      # Systems supported
       allSystems = [
         "x86_64-linux" # 64-bit Intel/AMD Linux
         "aarch64-linux" # 64-bit ARM Linux
         "x86_64-darwin" # 64-bit Intel macOS
         "aarch64-darwin" # 64-bit ARM macOS
       ];
-
-      # Helper to provide system-specific attributes
       forAllSystems = f: nixpkgs.lib.genAttrs allSystems (system: f {
         inherit system;
         pkgs = import nixpkgs { inherit system; };
       });
     in
-    rec {
+    {
       packages = forAllSystems ({ pkgs, ... }: rec {
         default = templ;
 
@@ -38,12 +35,7 @@
           src = gitignore.lib.gitignoreSource ./.;
           subPackages = [ "cmd/templ" ];
           vendorHash = "sha256-skftApJDp52ZMFf4+jG0sNWK2jIXi3rDQP199suRgNw=";
-<<<<<<< HEAD
-          CGO_ENALBED = 0;
-
-=======
           CGO_ENABLED = 0;
->>>>>>> 9622ae26
           flags = [
             "-trimpath"
           ];
@@ -65,7 +57,7 @@
         };
       });
 
-      # `nix develop` provides a shell containing required tools for development
+      # `nix develop` provides a shell containing development tools.
       devShell = forAllSystems ({ system, pkgs }:
         pkgs.mkShell {
           buildInputs = with pkgs; [
@@ -77,7 +69,14 @@
           ];
         });
 
-      # Allows users to install the package on their system in an easy way
+      # This flake outputs an overlay that can be used to add templ and
+      # templ-docs to nixpkgs as per https://templ.guide/quick-start/installation/#nix
+      #
+      # Example usage:
+      #
+      # nixpkgs.overlays = [
+      #   inputs.templ.overlays.default
+      # ];
       overlays.default = final: prev: {
         templ = self.packages.${final.stdenv.system}.templ;
         templ-docs = self.packages.${final.stdenv.system}.templ-docs;
