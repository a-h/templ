package parser

import (
	"testing"

	"github.com/a-h/parse"
	"github.com/google/go-cmp/cmp"
)

func TestTemplElementExpressionParser(t *testing.T) {
	tests := []struct {
		name     string
		input    string
		expected *TemplElementExpression
	}{
		{
			name:  "templelement: simple",
			input: `@Other(p.Test)` + "\n",
			expected: &TemplElementExpression{
				Expression: Expression{
					Value: "Other(p.Test)",
					Range: Range{
						From: Position{
							Index: 1,
							Line:  0,
							Col:   1,
						},
						To: Position{
							Index: 14,
							Line:  0,
							Col:   14,
						},
					},
				},
			},
		},
		{
			name:  "templelement: simple with underscore",
			input: `@Other_Component(p.Test)` + "\n",
			expected: &TemplElementExpression{
				Expression: Expression{
					Value: "Other_Component(p.Test)",
					Range: Range{
						From: Position{
							Index: 1,
							Line:  0,
							Col:   1,
						},
						To: Position{
							Index: 24,
							Line:  0,
							Col:   24,
						},
					},
				},
			},
		},
		{
			name: "templelement: simple multiline call",
			input: `@Other_Component(
				p.Test,
				"something" + "else",
			)` + "\n",
			expected: &TemplElementExpression{
				Expression: Expression{
					Value: `Other_Component(
				p.Test,
				"something" + "else",
			)`,
					Range: Range{
						From: Position{
							Index: 1,
							Line:  0,
							Col:   1,
						},
						To: Position{
							Index: 60,
							Line:  3,
							Col:   4,
						},
					},
				},
			},
		},
		{
			name: "templelement: simple, block with text",
			input: `@Other(p.Test) {
	some words
}`,
			expected: &TemplElementExpression{
				Expression: Expression{
					Value: "Other(p.Test)",
					Range: Range{
						From: Position{
							Index: 1,
							Line:  0,
							Col:   1,
						},
						To: Position{
							Index: 14,
							Line:  0,
							Col:   14,
						},
					},
				},
				Children: []Node{
					&Whitespace{Value: "\n\t"},
					&Text{
						Value: "some words",
						Range: Range{
							From: Position{Index: 18, Line: 1, Col: 1},
							To:   Position{Index: 28, Line: 1, Col: 11},
						},
						TrailingSpace: SpaceVertical,
					},
				},
			},
		},
		{
			name: "templelement: simple, block with anchor",
			input: `@Other(p.Test){
			<a href="someurl" />
		}`,
			expected: &TemplElementExpression{
				Expression: Expression{
					Value: "Other(p.Test)",
					Range: Range{
						From: Position{
							Index: 1,
							Line:  0,
							Col:   1,
						},
						To: Position{
							Index: 14,
							Line:  0,
							Col:   14,
						},
					},
				},
				Children: []Node{
<<<<<<< HEAD
					Whitespace{Value: "\n\t\t\t"},
					Element{
						Name: "a",
=======
					&Whitespace{Value: "\n\t\t\t"},
					&Element{Name: "a",
>>>>>>> ea5a87b6
						NameRange: Range{
							From: Position{Index: 20, Line: 1, Col: 4},
							To:   Position{Index: 21, Line: 1, Col: 5},
						},
						Attributes: []Attribute{
<<<<<<< HEAD
							ConstantAttribute{
=======
							&ConstantAttribute{
								Name:  "href",
>>>>>>> ea5a87b6
								Value: "someurl",
								Key: ConstantAttributeKey{
									Name: "href",
									NameRange: Range{
										From: Position{Index: 22, Line: 1, Col: 6},
										To:   Position{Index: 26, Line: 1, Col: 10},
									},
								},
							},
						},
						TrailingSpace: SpaceVertical,
					},
				},
			},
		},
		{
			name: "templelement: simple, block with templelement as child",
			input: `@Other(p.Test) {
				@other2
			}`,
			expected: &TemplElementExpression{
				Expression: Expression{
					Value: "Other(p.Test)",
					Range: Range{
						From: Position{
							Index: 1,
							Line:  0,
							Col:   1,
						},
						To: Position{
							Index: 14,
							Line:  0,
							Col:   14,
						},
					},
				},
				Children: []Node{
					&Whitespace{Value: "\n\t\t\t\t"},
					&TemplElementExpression{
						Expression: Expression{
							Value: "other2",
							Range: Range{
								From: Position{22, 1, 5},
								To:   Position{28, 1, 11},
							},
						},
					},
					&Whitespace{Value: "\n\t\t\t"},
				},
			},
		},
		{
			name: "templelement: can parse the initial expression and leave the text",
			input: `@Icon("home", Inline) Home</a>
}`,
			expected: &TemplElementExpression{
				Expression: Expression{
					Value: `Icon("home", Inline)`,
					Range: Range{
						From: Position{
							Index: 1,
							Line:  0,
							Col:   1,
						},
						To: Position{
							Index: 21,
							Line:  0,
							Col:   21,
						},
					},
				},
			},
		},
		{
			name:  "templelement: supports the use of templ elements in other packages",
			input: `@templates.Icon("home", Inline)`,
			expected: &TemplElementExpression{
				Expression: Expression{
					Value: `templates.Icon("home", Inline)`,
					Range: Range{
						From: Position{
							Index: 1,
							Line:  0,
							Col:   1,
						},
						To: Position{
							Index: 31,
							Line:  0,
							Col:   31,
						},
					},
				},
			},
		},
		{
			name:  "templelement: supports the use of params which contain braces and params",
			input: `@templates.New(test{}, other())`,
			expected: &TemplElementExpression{
				Expression: Expression{
					Value: `templates.New(test{}, other())`,
					Range: Range{
						From: Position{
							Index: 1,
							Line:  0,
							Col:   1,
						},
						To: Position{
							Index: 31,
							Line:  0,
							Col:   31,
						},
					},
				},
			},
		},
		{
			name:  "templelement: supports a slice of functions",
			input: `@templates[0]()`,
			expected: &TemplElementExpression{
				Expression: Expression{
					Value: `templates[0]()`,
					Range: Range{
						From: Position{
							Index: 1,
							Line:  0,
							Col:   1,
						},
						To: Position{
							Index: 15,
							Line:  0,
							Col:   15,
						},
					},
				},
			},
		},
		{
			name:  "templelement: supports a map of functions",
			input: `@templates["key"]()`,
			expected: &TemplElementExpression{
				Expression: Expression{
					Value: `templates["key"]()`,
					Range: Range{
						From: Position{
							Index: 1,
							Line:  0,
							Col:   1,
						},
						To: Position{
							Index: 19,
							Line:  0,
							Col:   19,
						},
					},
				},
			},
		},
		{
			name:  "templelement: supports a slice of structs/interfaces",
			input: `@templates[0].CreateTemplate()`,
			expected: &TemplElementExpression{
				Expression: Expression{
					Value: `templates[0].CreateTemplate()`,
					Range: Range{
						From: Position{
							Index: 1,
							Line:  0,
							Col:   1,
						},
						To: Position{
							Index: 30,
							Line:  0,
							Col:   30,
						},
					},
				},
			},
		},
		{
			name:  "templelement: supports a slice of structs/interfaces",
			input: `@templates[0].CreateTemplate()`,
			expected: &TemplElementExpression{
				Expression: Expression{
					Value: `templates[0].CreateTemplate()`,
					Range: Range{
						From: Position{
							Index: 1,
							Line:  0,
							Col:   1,
						},
						To: Position{
							Index: 30,
							Line:  0,
							Col:   30,
						},
					},
				},
			},
		},
		{
			name:  "templelement: bare variables are read until the end of the token",
			input: `@template</div>`,
			expected: &TemplElementExpression{
				Expression: Expression{
					Value: `template`,
					Range: Range{
						From: Position{
							Index: 1,
							Line:  0,
							Col:   1,
						},
						To: Position{
							Index: 9,
							Line:  0,
							Col:   9,
						},
					},
				},
			},
		},
		{
			name:  "templelement: struct literal method calls are supported",
			input: `@layout.DefaultLayout{}.Compile()<div>`,
			expected: &TemplElementExpression{
				Expression: Expression{
					Value: `layout.DefaultLayout{}.Compile()`,
					Range: Range{
						From: Position{1, 0, 1},
						To:   Position{33, 0, 33},
					},
				},
			},
		},
		{
			name: "templelement: struct literal method calls are supported, with child elements",
			input: `@layout.DefaultLayout{}.Compile() {
  <div>hello</div>
}`,
			expected: &TemplElementExpression{
				Expression: Expression{
					Value: `layout.DefaultLayout{}.Compile()`,
					Range: Range{
						From: Position{1, 0, 1},
						To:   Position{33, 0, 33},
					},
				},
				Children: []Node{
					&Whitespace{Value: "\n  "},
					&Element{
						Name: "div",
						NameRange: Range{
							From: Position{Index: 39, Line: 1, Col: 3},
							To:   Position{Index: 42, Line: 1, Col: 6},
						},
						Children: []Node{
							&Text{
								Value: "hello",
								Range: Range{
									From: Position{Index: 43, Line: 1, Col: 7},
									To:   Position{Index: 48, Line: 1, Col: 12},
								},
							},
						},
						TrailingSpace: SpaceVertical,
					},
				},
			},
		},
		{
			name: "templelement: arguments can receive a slice of complex types",
			input: `@tabs([]*TabData{
  {Name: "A"},
  {Name: "B"},
})`,
			expected: &TemplElementExpression{
				Expression: Expression{
					Value: `tabs([]*TabData{
  {Name: "A"},
  {Name: "B"},
})`,
					Range: Range{
						From: Position{1, 0, 1},
						To:   Position{50, 3, 2},
					},
				},
			},
		},
	}
	for _, tt := range tests {
		tt := tt
		t.Run(tt.name, func(t *testing.T) {
			input := parse.NewInput(tt.input)
			actual, ok, err := templElementExpression.Parse(input)
			if err != nil {
				t.Fatalf("unexpected error: %v", err)
			}
			if !ok {
				t.Fatalf("unexpected failure for input %q", tt.input)
			}
			if diff := cmp.Diff(tt.expected, actual); diff != "" {
				t.Error(diff)
			}
		})
	}
}

func TestTemplElementExpressionParserFailures(t *testing.T) {
	tests := []struct {
		name  string
		input string
	}{
		{
			name: "templelement: missing closing brace",
			input: `@SplitRule(types.GroupMember{
    UserID:   uuid.NewString(),
    Username: "user me",
}, []types.GroupMember{
    {
    UserID:   uuid.NewString(),
    Username: "user 1",
    },
`,
		},
	}
	for _, tt := range tests {
		tt := tt
		t.Run(tt.name, func(t *testing.T) {
			input := parse.NewInput(tt.input)
			_, ok, err := templElementExpression.Parse(input)
			if err == nil {
				t.Fatalf("expected an error")
			}
			if ok {
				t.Fatalf("expected a failure")
			}
		})
	}
}<|MERGE_RESOLUTION|>--- conflicted
+++ resolved
@@ -138,25 +138,15 @@
 					},
 				},
 				Children: []Node{
-<<<<<<< HEAD
-					Whitespace{Value: "\n\t\t\t"},
-					Element{
+					&Whitespace{Value: "\n\t\t\t"},
+					&Element{
 						Name: "a",
-=======
-					&Whitespace{Value: "\n\t\t\t"},
-					&Element{Name: "a",
->>>>>>> ea5a87b6
 						NameRange: Range{
 							From: Position{Index: 20, Line: 1, Col: 4},
 							To:   Position{Index: 21, Line: 1, Col: 5},
 						},
 						Attributes: []Attribute{
-<<<<<<< HEAD
-							ConstantAttribute{
-=======
 							&ConstantAttribute{
-								Name:  "href",
->>>>>>> ea5a87b6
 								Value: "someurl",
 								Key: ConstantAttributeKey{
 									Name: "href",
