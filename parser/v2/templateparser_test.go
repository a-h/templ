package parser

import (
	"testing"

	"github.com/a-h/parse"
	"github.com/google/go-cmp/cmp"
)

func TestTemplateParser(t *testing.T) {
	tests := []struct {
		name        string
		input       string
		expected    *HTMLTemplate
		expectError bool
	}{
		{
			name: "template: no parameters",
			input: `templ Name() {
}`,
			expected: &HTMLTemplate{
				Range: Range{
					From: Position{Index: 0, Line: 0, Col: 0},
					To:   Position{Index: 16, Line: 1, Col: 1},
				},
				Expression: Expression{
					Value: "Name()",
					Range: Range{
						From: Position{
							Index: 6,
							Line:  0,
							Col:   6,
						},
						To: Position{
							Index: 12,
							Line:  0,
							Col:   12,
						},
					},
				},
			},
		},
		{
			name: "template: with receiver",
			input: `templ (data Data) Name() {
}`,
			expected: &HTMLTemplate{
				Range: Range{
					From: Position{Index: 0, Line: 0, Col: 0},
					To:   Position{Index: 28, Line: 1, Col: 1},
				},
				Expression: Expression{
					Value: "(data Data) Name()",
					Range: Range{
						From: Position{
							Index: 6,
							Line:  0,
							Col:   6,
						},
						To: Position{
							Index: 24,
							Line:  0,
							Col:   24,
						},
					},
				},
			},
		},
		{
			name: "template: no spaces",
			input: `templ Name(){
}`,
			expected: &HTMLTemplate{
				Range: Range{
					From: Position{Index: 0, Line: 0, Col: 0},
					To:   Position{Index: 15, Line: 1, Col: 1},
				},
				Expression: Expression{
					Value: "Name()",
					Range: Range{
						From: Position{
							Index: 6,
							Line:  0,
							Col:   6,
						},
						To: Position{
							Index: 12,
							Line:  0,
							Col:   12,
						},
					},
				},
			},
		},
		{
			name: "template: single parameter",
			input: `templ Name(p Parameter) {
}`,
			expected: &HTMLTemplate{
				Range: Range{
					From: Position{Index: 0, Line: 0, Col: 0},
					To:   Position{Index: 27, Line: 1, Col: 1},
				},
				Expression: Expression{
					Value: "Name(p Parameter)",
					Range: Range{
						From: Position{
							Index: 6,
							Line:  0,
							Col:   6,
						},
						To: Position{
							Index: 23,
							Line:  0,
							Col:   23,
						},
					},
				},
			},
		},
		{
			name: "template: can have multiline params",
			input: `templ Multiline(
	params expense,
) {
}`,
			expected: &HTMLTemplate{
				Range: Range{
					From: Position{Index: 0, Line: 0, Col: 0},
					To:   Position{Index: 39, Line: 3, Col: 1},
				},
				Expression: Expression{
					Value: "Multiline(\n\tparams expense,\n)",
					Range: Range{
						From: Position{
							Index: 6,
							Line:  0,
							Col:   6,
						},
						To: Position{
							Index: 35,
							Line:  2,
							Col:   1,
						},
					},
				},
			},
		},
		{
			name: "template: containing element",
			input: `templ Name(p Parameter) {
<span>{ "span content" }</span>
}`,
			expected: &HTMLTemplate{
				Range: Range{
					From: Position{Index: 0, Line: 0, Col: 0},
					To:   Position{Index: 59, Line: 2, Col: 1},
				},
				Expression: Expression{
					Value: "Name(p Parameter)",
					Range: Range{
						From: Position{
							Index: 6,
							Line:  0,
							Col:   6,
						},
						To: Position{
							Index: 23,
							Line:  0,
							Col:   23,
						},
					},
				},
				Children: []Node{
					&Element{
						Name: "span",
						NameRange: Range{
							From: Position{Index: 27, Line: 1, Col: 1},
							To:   Position{Index: 31, Line: 1, Col: 5},
						},
						Children: []Node{
							&StringExpression{
								Expression: Expression{
									Value: `"span content"`,
									Range: Range{
										From: Position{
											Index: 34,
											Line:  1,
											Col:   8,
										},
										To: Position{
											Index: 48,
											Line:  1,
											Col:   22,
										},
									},
								},
							},
						},
						TrailingSpace: SpaceVertical,
					},
				},
			},
		},
		{
			name:  "template: containing element - no spacing",
			input: `templ Name(p Parameter) { <span>{ "span content" }</span> }`,
			expected: &HTMLTemplate{
				Range: Range{
					From: Position{Index: 0, Line: 0, Col: 0},
					To:   Position{Index: 59, Line: 0, Col: 59},
				},
				Expression: Expression{
					Value: "Name(p Parameter)",
					Range: Range{
						From: Position{
							Index: 6,
							Line:  0,
							Col:   6,
						},
						To: Position{
							Index: 23,
							Line:  0,
							Col:   23,
						},
					},
				},
				Children: []Node{
					&Element{
						Name: "span",
						NameRange: Range{
							From: Position{Index: 27, Line: 0, Col: 27},
							To:   Position{Index: 31, Line: 0, Col: 31},
						},
						Children: []Node{
							&StringExpression{
								Expression: Expression{
									Value: `"span content"`,
									Range: Range{
										From: Position{
											Index: 34,
											Line:  0,
											Col:   34,
										},
										To: Position{
											Index: 48,
											Line:  0,
											Col:   48,
										},
									},
								},
							},
						},
						TrailingSpace: SpaceHorizontal,
					},
				},
			},
		},
		{
			name: "template: containing nested elements",
			input: `templ Name(p Parameter) {
<div>
  { "div content" }
  <span>
	{ "span content" }
  </span>
</div>
}`,
			expected: &HTMLTemplate{
				Range: Range{
					From: Position{Index: 0, Line: 0, Col: 0},
					To:   Position{Index: 99, Line: 7, Col: 1},
				},
				Expression: Expression{
					Value: "Name(p Parameter)",
					Range: Range{
						From: Position{
							Index: 6,
							Line:  0,
							Col:   6,
						},
						To: Position{
							Index: 23,
							Line:  0,
							Col:   23,
						},
					},
				},
				Children: []Node{
					&Element{
						Name: "div",
						NameRange: Range{
							From: Position{Index: 27, Line: 1, Col: 1},
							To:   Position{Index: 30, Line: 1, Col: 4},
						},
						Children: []Node{
							&Whitespace{Value: "\n  "},
							&StringExpression{
								Expression: Expression{
									Value: `"div content"`,
									Range: Range{
										From: Position{
											Index: 36,
											Line:  2,
											Col:   4,
										},
										To: Position{
											Index: 49,
											Line:  2,
											Col:   17,
										},
									},
								},
								TrailingSpace: SpaceVertical,
							},
							&Element{
								Name: "span",
								NameRange: Range{
									From: Position{Index: 55, Line: 3, Col: 3},
									To:   Position{Index: 59, Line: 3, Col: 7},
								},
								Children: []Node{
									&Whitespace{Value: "\n\t"},
									&StringExpression{
										Expression: Expression{
											Value: `"span content"`,
											Range: Range{
												From: Position{
													Index: 64,
													Line:  4,
													Col:   3,
												},
												To: Position{
													Index: 78,
													Line:  4,
													Col:   17,
												},
											},
										},
										TrailingSpace: SpaceVertical,
									},
								},
								IndentChildren: true,
								TrailingSpace:  SpaceVertical,
							},
						},
						IndentChildren: true,
						TrailingSpace:  SpaceVertical,
					},
				},
			},
		},
		{
			name: "template: containing if element",
			input: `templ Name(p Parameter) {
	if p.Test {
		<span>
			{ "span content" }
		</span>
	}
}`,
			expected: &HTMLTemplate{
				Range: Range{
					From: Position{Index: 0, Line: 0, Col: 0},
					To:   Position{Index: 84, Line: 6, Col: 1},
				},
				Expression: Expression{
					Value: "Name(p Parameter)",
					Range: Range{
						From: Position{
							Index: 6,
							Line:  0,
							Col:   6,
						},
						To: Position{
							Index: 23,
							Line:  0,
							Col:   23,
						},
					},
				},
				Children: []Node{
					&Whitespace{Value: "\t"},
					&IfExpression{
						Expression: Expression{
							Value: `p.Test`,
							Range: Range{
								From: Position{
									Index: 30,
									Line:  1,
									Col:   4,
								},
								To: Position{
									Index: 36,
									Line:  1,
									Col:   10,
								},
							},
						},
						Then: []Node{
							&Whitespace{Value: "\t\t"},
							&Element{
								Name: "span",
								NameRange: Range{
									From: Position{Index: 42, Line: 2, Col: 3},
									To:   Position{Index: 46, Line: 2, Col: 7},
								},
								Children: []Node{
									&Whitespace{"\n\t\t\t"},
									&StringExpression{
										Expression: Expression{
											Value: `"span content"`,
											Range: Range{
												From: Position{
													Index: 53,
													Line:  3,
													Col:   5,
												},
												To: Position{
													Index: 67,
													Line:  3,
													Col:   19,
												},
											},
										},
										TrailingSpace: SpaceVertical,
									},
								},
								IndentChildren: true,
								TrailingSpace:  SpaceVertical,
							},
						},
					},
					&Whitespace{
						Value: "\n",
					},
				},
			},
		},
		{
			name: "template: inputs",
			input: `templ Name(p Parameter) {
	<input type="text" value="a" />
	<input type="text" value="b" />
}`,
			expected: &HTMLTemplate{
				Range: Range{
					From: Position{Index: 0, Line: 0, Col: 0},
					To:   Position{Index: 93, Line: 3, Col: 1},
				},
				Expression: Expression{
					Value: "Name(p Parameter)",
					Range: Range{
						From: Position{
							Index: 6,
							Line:  0,
							Col:   6,
						},
						To: Position{
							Index: 23,
							Line:  0,
							Col:   23,
						},
					},
				},
				Children: []Node{
					&Whitespace{Value: "\t"},
					&Element{
						Name: "input",
						NameRange: Range{
							From: Position{Index: 28, Line: 1, Col: 2},
							To:   Position{Index: 33, Line: 1, Col: 7},
						},
						Attributes: []Attribute{
<<<<<<< HEAD
							ConstantAttribute{
=======
							&ConstantAttribute{
								Name:  "type",
>>>>>>> ea5a87b6
								Value: "text",
								Key: ConstantAttributeKey{
									Name: "type",
									NameRange: Range{
										From: Position{Index: 34, Line: 1, Col: 8},
										To:   Position{Index: 38, Line: 1, Col: 12},
									},
								},
							},
<<<<<<< HEAD
							ConstantAttribute{
=======
							&ConstantAttribute{
								Name:  "value",
>>>>>>> ea5a87b6
								Value: "a",
								Key: ConstantAttributeKey{
									Name: "value",
									NameRange: Range{
										From: Position{Index: 46, Line: 1, Col: 20},
										To:   Position{Index: 51, Line: 1, Col: 25},
									},
								},
							},
						},
						TrailingSpace: SpaceVertical,
					},
					&Element{
						Name: "input",
						NameRange: Range{
							From: Position{Index: 61, Line: 2, Col: 2},
							To:   Position{Index: 66, Line: 2, Col: 7},
						},
						Attributes: []Attribute{
<<<<<<< HEAD
							ConstantAttribute{
=======
							&ConstantAttribute{
								Name:  "type",
>>>>>>> ea5a87b6
								Value: "text",
								Key: ConstantAttributeKey{
									Name: "type",
									NameRange: Range{
										From: Position{Index: 67, Line: 2, Col: 8},
										To:   Position{Index: 71, Line: 2, Col: 12},
									},
								},
							},
<<<<<<< HEAD
							ConstantAttribute{
=======
							&ConstantAttribute{
								Name:  "value",
>>>>>>> ea5a87b6
								Value: "b",
								Key: ConstantAttributeKey{
									Name: "value",
									NameRange: Range{
										From: Position{Index: 79, Line: 2, Col: 20},
										To:   Position{Index: 84, Line: 2, Col: 25},
									},
								},
							},
						},
						TrailingSpace: SpaceVertical,
					},
				},
			},
		},
		{
			name: "template: doctype",
			input: `templ Name() {
<!DOCTYPE html>
}`,
			expected: &HTMLTemplate{
				Range: Range{
					From: Position{Index: 0, Line: 0, Col: 0},
					To:   Position{Index: 32, Line: 2, Col: 1},
				},
				Expression: Expression{
					Value: "Name()",
					Range: Range{
						From: Position{
							Index: 6,
							Line:  0,
							Col:   6,
						},
						To: Position{
							Index: 12,
							Line:  0,
							Col:   12,
						},
					},
				},
				Children: []Node{
					&DocType{
						Value: "html",
					},
					&Whitespace{Value: "\n"},
				},
			},
		},
		{
			name: "template: incomplete open tag",
			input: `templ Name() {
				        <div
						{"some string"}
					</div>
}`,
			expected:    &HTMLTemplate{},
			expectError: true,
		},
		{
			name: "template: can contain inline templ elements",
			input: `templ x() {
 <a href="/"> @Icon("home", Inline) Home</a>
}`,
			expected: &HTMLTemplate{
				Range: Range{
					From: Position{Index: 0, Line: 0, Col: 0},
					To:   Position{Index: 58, Line: 2, Col: 1},
				},
				Expression: Expression{
					Value: "x()",
					Range: Range{
						From: Position{
							Index: 6,
							Line:  0,
							Col:   6,
						},
						To: Position{
							Index: 9,
							Line:  0,
							Col:   9,
						},
					},
				},
				Children: []Node{
					&Whitespace{
						Value: " ",
					},
					&Element{
						Name: "a",
						NameRange: Range{
							From: Position{Index: 14, Line: 1, Col: 2},
							To:   Position{Index: 15, Line: 1, Col: 3},
						},
						Attributes: []Attribute{
<<<<<<< HEAD
							ConstantAttribute{
=======
							&ConstantAttribute{
								Name:  "href",
>>>>>>> ea5a87b6
								Value: "/",
								Key: ConstantAttributeKey{
									Name: "href",
									NameRange: Range{
										From: Position{Index: 16, Line: 1, Col: 4},
										To:   Position{Index: 20, Line: 1, Col: 8},
									},
								},
							},
						},
						Children: []Node{
							&Whitespace{Value: " "},
							&TemplElementExpression{
								Expression: Expression{
									Value: `Icon("home", Inline)`,
									Range: Range{
										From: Position{
											Index: 27,
											Line:  1,
											Col:   15,
										},
										To: Position{
											Index: 47,
											Line:  1,
											Col:   35,
										},
									},
								},
							},
							&Whitespace{Value: " "},
							&Text{
								Value: "Home",
								Range: Range{
									From: Position{Index: 48, Line: 1, Col: 36},
									To:   Position{Index: 52, Line: 1, Col: 40},
								},
							},
						},
						TrailingSpace: SpaceVertical,
					},
				},
			},
		},
		{
			name: "template: can contain single line comments",
			input: `templ x() {
	// Comment
}`,
			expected: &HTMLTemplate{
				Range: Range{
					From: Position{Index: 0, Line: 0, Col: 0},
					To:   Position{Index: 25, Line: 2, Col: 1},
				},
				Expression: Expression{
					Value: "x()",
					Range: Range{
						From: Position{Index: 6, Line: 0, Col: 6},
						To:   Position{Index: 9, Line: 0, Col: 9},
					},
				},
				Children: []Node{
					&Whitespace{Value: "\t"},
					&GoComment{Contents: " Comment", Multiline: false},
				},
			},
		},
		{
			name: "template: can contain block comments on the same line",
			input: `templ x() {
	/* Comment */
}`,
			expected: &HTMLTemplate{
				Range: Range{
					From: Position{Index: 0, Line: 0, Col: 0},
					To:   Position{Index: 28, Line: 2, Col: 1},
				},
				Expression: Expression{
					Value: "x()",
					Range: Range{
						From: Position{Index: 6, Line: 0, Col: 6},
						To:   Position{Index: 9, Line: 0, Col: 9},
					},
				},
				Children: []Node{
					&Whitespace{Value: "\t"},
					&GoComment{Contents: " Comment ", Multiline: true},
					&Whitespace{Value: "\n"},
				},
			},
		},
		{
			name: "template: can contain block comments on multiple lines",
			input: `templ x() {
	/* Line 1
		 Line 2
	*/
}`,
			expected: &HTMLTemplate{
				Range: Range{
					From: Position{Index: 0, Line: 0, Col: 0},
					To:   Position{Index: 38, Line: 4, Col: 1},
				},
				Expression: Expression{
					Value: "x()",
					Range: Range{
						From: Position{Index: 6, Line: 0, Col: 6},
						To:   Position{Index: 9, Line: 0, Col: 9},
					},
				},
				Children: []Node{
					&Whitespace{Value: "\t"},
					&GoComment{Contents: " Line 1\n\t\t Line 2\n\t", Multiline: true},
					&Whitespace{Value: "\n"},
				},
			},
		},
		{
			name: "template: can contain HTML comments",
			input: `templ x() {
	<!-- Single line -->
	<!--
		Multiline
	-->
}`,
			expected: &HTMLTemplate{
				Range: Range{
					From: Position{Index: 0, Line: 0, Col: 0},
					To:   Position{Index: 58, Line: 5, Col: 1},
				},
				Expression: Expression{
					Value: "x()",
					Range: Range{
						From: Position{Index: 6, Line: 0, Col: 6},
						To:   Position{Index: 9, Line: 0, Col: 9},
					},
				},
				Children: []Node{
					&Whitespace{Value: "\t"},
					&HTMLComment{Contents: " Single line "},
					&Whitespace{Value: "\n\t"},
					&HTMLComment{Contents: "\n\t\tMultiline\n\t"},
					&Whitespace{Value: "\n"},
				},
			},
		},
		{
			name: "template: containing spread attributes and children expression",
			input: `templ Name(children templ.Attributes) {
		<span { children... }>
			{ children... }
		</span>
}`,
			expected: &HTMLTemplate{
				Range: Range{
					From: Position{Index: 0, Line: 0, Col: 0},
					To:   Position{Index: 95, Line: 4, Col: 1},
				},
				Expression: Expression{
					Value: "Name(children templ.Attributes)",
					Range: Range{
						From: Position{
							Index: 6,
							Line:  0,
							Col:   6,
						},
						To: Position{
							Index: 37,
							Line:  0,
							Col:   37,
						},
					},
				},
				Children: []Node{
					&Whitespace{Value: "\t\t"},
					&Element{
						Name: "span",
						NameRange: Range{
							From: Position{Index: 43, Line: 1, Col: 3},
							To:   Position{Index: 47, Line: 1, Col: 7},
						},
						Attributes: []Attribute{&SpreadAttributes{
							Expression{
								Value: "children",
								Range: Range{
									From: Position{
										Index: 50,
										Line:  1,
										Col:   10,
									},
									To: Position{
										Index: 58,
										Line:  1,
										Col:   18,
									},
								},
							},
						}},
						Children: []Node{
							&Whitespace{"\n\t\t\t"},
							&ChildrenExpression{},
							&Whitespace{Value: "\n\t\t"},
						},
						IndentChildren: true,
						TrailingSpace:  SpaceVertical,
					},
				},
			},
		},
		{
			name: "template: void element closers are ignored",
			input: `templ Name() {
	<br></br><br>
}`,
			expected: &HTMLTemplate{
				Range: Range{
					From: Position{Index: 0, Line: 0, Col: 0},
					To:   Position{Index: 31, Line: 2, Col: 1},
				},
				Expression: Expression{
					Value: "Name()",
					Range: Range{
						From: Position{Index: 6, Line: 0, Col: 6},
						To:   Position{Index: 12, Line: 0, Col: 12},
					},
				},
				Children: []Node{
					&Whitespace{Value: "\t"},
					&Element{
						Name: "br",
						NameRange: Range{
							From: Position{Index: 17, Line: 1, Col: 2},
							To:   Position{Index: 19, Line: 1, Col: 4},
						},
						TrailingSpace: SpaceNone,
					},
					&Element{
						Name: "br",
						NameRange: Range{
							From: Position{Index: 26, Line: 1, Col: 11},
							To:   Position{Index: 28, Line: 1, Col: 13},
						},
						TrailingSpace: SpaceVertical,
					},
				},
			},
		},
	}
	for _, tt := range tests {
		tt := tt
		t.Run(tt.name, func(t *testing.T) {
			input := parse.NewInput(tt.input)
			actual, ok, err := template.Parse(input)
			diff := cmp.Diff(tt.expected, actual)
			switch {
			case tt.expectError && err == nil:
				t.Errorf("expected an error got nil: %+v", actual)
			case !tt.expectError && err != nil:
				t.Errorf("unexpected error: %v", err)
			case tt.expectError && ok:
				t.Errorf("Success=%v want=%v", ok, !tt.expectError)
			case !tt.expectError && diff != "":
				t.Error(diff)
			}
		})
	}
}

func TestTemplateParserErrors(t *testing.T) {
	tests := []struct {
		name     string
		input    string
		expected string
	}{
		{
			name: "template: containing element",
			input: `templ Name(p Parameter) {
<span
}`,
			expected: "<span>: malformed open element: line 3, col 0",
		},
	}
	for _, tt := range tests {
		tt := tt
		t.Run(tt.name, func(t *testing.T) {
			input := parse.NewInput(tt.input)
			_, ok, err := template.Parse(input)
			if err == nil {
				t.Fatalf("expected error %q, got nil", tt.expected)
			}
			if ok {
				t.Error("expected failure, but got success")
			}
			if diff := cmp.Diff(tt.expected, err.Error()); diff != "" {
				t.Error(diff)
			}
		})
	}
}<|MERGE_RESOLUTION|>--- conflicted
+++ resolved
@@ -472,12 +472,7 @@
 							To:   Position{Index: 33, Line: 1, Col: 7},
 						},
 						Attributes: []Attribute{
-<<<<<<< HEAD
-							ConstantAttribute{
-=======
 							&ConstantAttribute{
-								Name:  "type",
->>>>>>> ea5a87b6
 								Value: "text",
 								Key: ConstantAttributeKey{
 									Name: "type",
@@ -487,12 +482,7 @@
 									},
 								},
 							},
-<<<<<<< HEAD
-							ConstantAttribute{
-=======
 							&ConstantAttribute{
-								Name:  "value",
->>>>>>> ea5a87b6
 								Value: "a",
 								Key: ConstantAttributeKey{
 									Name: "value",
@@ -512,12 +502,7 @@
 							To:   Position{Index: 66, Line: 2, Col: 7},
 						},
 						Attributes: []Attribute{
-<<<<<<< HEAD
-							ConstantAttribute{
-=======
 							&ConstantAttribute{
-								Name:  "type",
->>>>>>> ea5a87b6
 								Value: "text",
 								Key: ConstantAttributeKey{
 									Name: "type",
@@ -527,12 +512,7 @@
 									},
 								},
 							},
-<<<<<<< HEAD
-							ConstantAttribute{
-=======
 							&ConstantAttribute{
-								Name:  "value",
->>>>>>> ea5a87b6
 								Value: "b",
 								Key: ConstantAttributeKey{
 									Name: "value",
@@ -627,12 +607,7 @@
 							To:   Position{Index: 15, Line: 1, Col: 3},
 						},
 						Attributes: []Attribute{
-<<<<<<< HEAD
-							ConstantAttribute{
-=======
 							&ConstantAttribute{
-								Name:  "href",
->>>>>>> ea5a87b6
 								Value: "/",
 								Key: ConstantAttributeKey{
 									Name: "href",
