package parser

import (
	"bytes"
	"errors"
	"fmt"
	"go/format"
	"io"
	"strings"
	"unicode"

	"github.com/a-h/parse"
)

// package parser
//
// import "strings"
// import strs "strings"
//
// css AddressLineStyle() {
//   background-color: #ff0000;
//   color: #ffffff;
// }
//
// templ RenderAddress(addr Address) {
// 	<div style={ AddressLineStyle() }>{ addr.Address1 }</div>
// 	<div>{ addr.Address2 }</div>
// 	<div>{ addr.Address3 }</div>
// 	<div>{ addr.Address4 }</div>
// }
//
// templ Render(p Person) {
//    <div>
//      <div>{ p.Name() }</div>
//      <a href={ p.URL }>{ strings.ToUpper(p.Name()) }</a>
//      <div>
//          if p.Type == "test" {
//             <span>{ "Test user" }</span>
//          } else {
// 	    	<span>{ "Not test user" }</span>
//          }
//          for _, v := range p.Addresses {
//             {! call RenderAddress(v) }
//          }
//      </div>
//    </div>
// }

// Source mapping to map from the source code of the template to the
// in-memory representation.
type Position struct {
	Index int64
	Line  uint32
	Col   uint32
}

func (p *Position) String() string {
	return fmt.Sprintf("line %d, col %d (index %d)", p.Line, p.Col, p.Index)
}

// NewPosition initialises a position.
func NewPosition(index int64, line, col uint32) Position {
	return Position{
		Index: index,
		Line:  line,
		Col:   col,
	}
}

// NewExpression creates a Go expression.
func NewExpression(value string, from, to parse.Position) Expression {
	return Expression{
		Value: value,
		Range: Range{
			From: Position{
				Index: int64(from.Index),
				Line:  uint32(from.Line),
				Col:   uint32(from.Col),
			},
			To: Position{
				Index: int64(to.Index),
				Line:  uint32(to.Line),
				Col:   uint32(to.Col),
			},
		},
	}
}

// NewRange creates a Range expression.
func NewRange(from, to parse.Position) Range {
	return Range{
		From: Position{
			Index: int64(from.Index),
			Line:  uint32(from.Line),
			Col:   uint32(from.Col),
		},
		To: Position{
			Index: int64(to.Index),
			Line:  uint32(to.Line),
			Col:   uint32(to.Col),
		},
	}
}

// Range of text within a file.
type Range struct {
	From Position
	To   Position
}

// Expression containing Go code.
type Expression struct {
	Value string
	Range Range
}

type TemplateFile struct {
	// Header contains comments or whitespace at the top of the file.
	Header []*TemplateFileGoExpression
	// Package expression.
	Package Package
	// Filepath is where the file was loaded from. It is not always available.
	Filepath string
	// Nodes in the file.
	Nodes []TemplateFileNode
}

func (tf *TemplateFile) Write(w io.Writer) error {
	for _, n := range tf.Header {
		if err := n.Write(w, 0); err != nil {
			return err
		}
	}
	var indent int
	if err := tf.Package.Write(w, indent); err != nil {
		return err
	}
	if _, err := io.WriteString(w, "\n\n"); err != nil {
		return err
	}
	for i, n := range tf.Nodes {
		if err := n.Write(w, indent); err != nil {
			return err
		}
		if _, err := io.WriteString(w, getNodeWhitespace(tf.Nodes, i)); err != nil {
			return err
		}
	}
	return nil
}

func (tf *TemplateFile) Visit(v Visitor) error {
	return v.VisitTemplateFile(tf)
}

func getNodeWhitespace(nodes []TemplateFileNode, i int) string {
	if i == len(nodes)-1 {
		return "\n"
	}
	if _, nextIsTemplate := nodes[i+1].(*HTMLTemplate); nextIsTemplate {
		if e, isGo := nodes[i].(*TemplateFileGoExpression); isGo && endsWithComment(e.Expression.Value) {
			return "\n"
		}
	}
	return "\n\n"
}

func endsWithComment(s string) bool {
	lineSlice := strings.Split(s, "\n")
	return strings.HasPrefix(lineSlice[len(lineSlice)-1], "//")
}

// TemplateFileNode can be a Template, CSS, Script or Go.
type TemplateFileNode interface {
	IsTemplateFileNode() bool
	Write(w io.Writer, indent int) error
	Visit(v Visitor) error
}

// TemplateFileGoExpression within a TemplateFile
type TemplateFileGoExpression struct {
	Expression    Expression
	BeforePackage bool
}

func (exp *TemplateFileGoExpression) IsTemplateFileNode() bool { return true }
func (exp *TemplateFileGoExpression) Write(w io.Writer, indent int) error {
	in := exp.Expression.Value

	if exp.BeforePackage {
		in += "\\\\formatstring\npackage p\n\\\\formatstring"
	}
	data, err := format.Source([]byte(in))
	if err != nil {
		return writeIndent(w, indent, exp.Expression.Value)
	}
	if exp.BeforePackage {
		data = bytes.TrimSuffix(data, []byte("\\\\formatstring\npackage p\n\\\\formatstring"))
	}
	_, err = w.Write(data)
	return err
}

func (exp *TemplateFileGoExpression) Visit(v Visitor) error {
	return v.VisitTemplateFileGoExpression(exp)
}

func writeIndent(w io.Writer, level int, s ...string) (err error) {
	indent := strings.Repeat("\t", level)
	if _, err = io.WriteString(w, indent); err != nil {
		return err
	}
	for _, ss := range s {
		_, err = io.WriteString(w, ss)
		if err != nil {
			return
		}
	}
	return
}

type Package struct {
	Expression Expression
}

func (p *Package) Write(w io.Writer, indent int) error {
	return writeIndent(w, indent, p.Expression.Value)
}

func (p *Package) Visit(v Visitor) error {
	return v.VisitPackage(p)
}

// Whitespace.
type Whitespace struct {
	Value string
}

func (ws *Whitespace) IsNode() bool { return true }

func (ws *Whitespace) Write(w io.Writer, indent int) error {
	if ws.Value == "" || !strings.Contains(ws.Value, "\n") {
		return nil
	}
	// https://developer.mozilla.org/en-US/docs/Web/API/Document_Object_Model/Whitespace
	// - All spaces and tabs immediately before and after a line break are ignored.
	// - All tab characters are handled as space characters.
	// - Line breaks are converted to spaces.
	// Any space immediately following another space (even across two separate inline elements) is ignored.
	// Sequences of spaces at the beginning and end of an element are removed.

	// Notes: Since we only have whitespace in this node, we can strip anything that isn't a line break.
	// Since any space following another space is ignored, we can collapse to a single rule.
	// So, the rule is... if there's a newline, it becomes a single space, or it's stripped.
	// We have to remove the start and end space elsewhere.
	_, err := io.WriteString(w, " ")
	return err
}

func (ws *Whitespace) Visit(v Visitor) error {
	return v.VisitWhitespace(ws)
}

// CSS definition.
//
//	css Name() {
//	  color: #ffffff;
//	  background-color: { constants.BackgroundColor };
//	  background-image: url('./somewhere.png');
//	}
type CSSTemplate struct {
	Range      Range
	Name       string
	Expression Expression
	Properties []CSSProperty
}

func (css *CSSTemplate) IsTemplateFileNode() bool { return true }
func (css *CSSTemplate) Write(w io.Writer, indent int) error {
	source := formatFunctionArguments(css.Expression.Value)
	if err := writeIndent(w, indent, "css ", string(source), " {\n"); err != nil {
		return err
	}
	for _, p := range css.Properties {
		if err := p.Write(w, indent+1); err != nil {
			return err
		}
	}
	if err := writeIndent(w, indent, "}"); err != nil {
		return err
	}
	return nil
}

func (css *CSSTemplate) Visit(v Visitor) error {
	return v.VisitCSSTemplate(css)
}

// CSSProperty is a CSS property and value pair.
type CSSProperty interface {
	IsCSSProperty() bool
	Write(w io.Writer, indent int) error
	Visit(v Visitor) error
}

// color: #ffffff;
type ConstantCSSProperty struct {
	Name  string
	Value string
}

func (c *ConstantCSSProperty) IsCSSProperty() bool { return true }
func (c *ConstantCSSProperty) Write(w io.Writer, indent int) error {
	if err := writeIndent(w, indent, c.String(false)); err != nil {
		return err
	}
	return nil
}

func (c ConstantCSSProperty) String(minified bool) string {
	sb := new(strings.Builder)
	sb.WriteString(c.Name)
	if minified {
		sb.WriteString(":")
	} else {
		sb.WriteString(": ")
	}
	sb.WriteString(c.Value)
	sb.WriteString(";")
	if !minified {
		sb.WriteString("\n")
	}
	return sb.String()
}

func (c *ConstantCSSProperty) Visit(v Visitor) error {
	return v.VisitConstantCSSProperty(c)
}

// background-color: { constants.BackgroundColor };
type ExpressionCSSProperty struct {
	Name  string
	Value *StringExpression
}

func (c *ExpressionCSSProperty) IsCSSProperty() bool { return true }
func (c *ExpressionCSSProperty) Write(w io.Writer, indent int) error {
	if err := writeIndent(w, indent, c.Name, ": "); err != nil {
		return err
	}
	if err := c.Value.Write(w, 0); err != nil {
		return err
	}
	if _, err := w.Write([]byte(";\n")); err != nil {
		return err
	}
	return nil
}

func (c *ExpressionCSSProperty) Visit(v Visitor) error {
	return v.VisitExpressionCSSProperty(c)
}

// <!DOCTYPE html>
type DocType struct {
	Value string
}

func (dt *DocType) IsNode() bool { return true }
func (dt *DocType) Write(w io.Writer, indent int) error {
	return writeIndent(w, indent, "<!DOCTYPE ", dt.Value, ">")
}

func (dt *DocType) Visit(v Visitor) error {
	return v.VisitDocType(dt)
}

// HTMLTemplate definition.
//
//	templ Name(p Parameter) {
//	  if ... {
//	      <Element></Element>
//	  }
//	}
type HTMLTemplate struct {
	Range      Range
	Expression Expression
	Children   []Node
}

func (t *HTMLTemplate) IsTemplateFileNode() bool { return true }

func (t *HTMLTemplate) Write(w io.Writer, indent int) error {
	source := formatFunctionArguments(t.Expression.Value)
	if err := writeIndent(w, indent, "templ ", string(source), " {\n"); err != nil {
		return err
	}
	if err := writeNodesIndented(w, indent+1, t.Children); err != nil {
		return err
	}
	if err := writeIndent(w, indent, "}"); err != nil {
		return err
	}
	return nil
}

func (t *HTMLTemplate) Visit(v Visitor) error {
	return v.VisitHTMLTemplate(t)
}

// TrailingSpace defines the whitespace that may trail behind the close of an element, a
// text node, or string expression.
type TrailingSpace string

const (
	SpaceNone       TrailingSpace = ""
	SpaceHorizontal TrailingSpace = " "
	SpaceVertical   TrailingSpace = "\n"
)

var ErrNonSpaceCharacter = errors.New("non space character found")

func NewTrailingSpace(s string) (ts TrailingSpace, err error) {
	var hasHorizontalSpace bool
	for _, r := range s {
		if r == '\n' {
			return SpaceVertical, nil
		}
		if unicode.IsSpace(r) {
			hasHorizontalSpace = true
			continue
		}
		return ts, ErrNonSpaceCharacter
	}
	if hasHorizontalSpace {
		return SpaceHorizontal, nil
	}
	return SpaceNone, nil
}

type Nodes struct {
	Nodes []Node
}

// A Node appears within a template, e.g. an StringExpression, Element, IfExpression etc.
type Node interface {
	IsNode() bool
	// Write out the string*.
	Write(w io.Writer, indent int) error
	Visit(v Visitor) error
}

type CompositeNode interface {
	Node
	ChildNodes() []Node
}

type WhitespaceTrailer interface {
	Trailing() TrailingSpace
}

var (
	_ WhitespaceTrailer = (*Element)(nil)
	_ WhitespaceTrailer = (*Text)(nil)
	_ WhitespaceTrailer = (*StringExpression)(nil)
)

// Text node within the document.
type Text struct {
	// Range of the text within the templ file.
	Range Range
	// Value is the raw HTML encoded value.
	Value string
	// TrailingSpace lists what happens after the text.
	TrailingSpace TrailingSpace
}

func (t Text) Trailing() TrailingSpace {
	return t.TrailingSpace
}

func (t *Text) IsNode() bool { return true }
func (t *Text) Write(w io.Writer, indent int) error {
	return writeIndent(w, indent, t.Value)
}

func (t *Text) Visit(v Visitor) error {
	return v.VisitText(t)
}

// <a .../> or <div ...>...</div>
type Element struct {
	Name           string
	Attributes     []Attribute
	IndentAttrs    bool
	Children       []Node
	IndentChildren bool
	TrailingSpace  TrailingSpace
	NameRange      Range
}

func (e Element) Trailing() TrailingSpace {
	return e.TrailingSpace
}

func (e *Element) Visit(v Visitor) error {
	return v.VisitElement(e)
}

var voidElements = map[string]struct{}{
	"area": {}, "base": {}, "br": {}, "col": {}, "command": {}, "embed": {}, "hr": {}, "img": {}, "input": {}, "keygen": {}, "link": {}, "meta": {}, "param": {}, "source": {}, "track": {}, "wbr": {},
}

// https://www.w3.org/TR/2011/WD-html-markup-20110113/syntax.html#void-element
func (e Element) IsVoidElement() bool {
	_, ok := voidElements[e.Name]
	return ok
}

func (e Element) hasNonWhitespaceChildren() bool {
	for _, c := range e.Children {
		if _, isWhitespace := c.(*Whitespace); !isWhitespace {
			return true
		}
	}
	return false
}

var blockElements = map[string]struct{}{
	"address": {}, "article": {}, "aside": {}, "body": {}, "blockquote": {}, "canvas": {}, "dd": {}, "div": {}, "dl": {}, "dt": {}, "fieldset": {}, "figcaption": {}, "figure": {}, "footer": {}, "form": {}, "h1": {}, "h2": {}, "h3": {}, "h4": {}, "h5": {}, "h6": {}, "head": {}, "header": {}, "hr": {}, "html": {}, "li": {}, "main": {}, "meta": {}, "nav": {}, "noscript": {}, "ol": {}, "p": {}, "pre": {}, "script": {}, "section": {}, "table": {}, "template": {}, "tfoot": {}, "turbo-stream": {}, "ul": {}, "video": {},
	// Not strictly block but for the purposes of layout, they are.
	"title": {}, "style": {}, "link": {}, "td": {}, "th": {}, "tr": {}, "br": {},
}

func (e Element) IsBlockElement() bool {
	_, ok := blockElements[e.Name]
	return ok
}

// Validate that no invalid expressions have been used.
func (e Element) Validate() (msgs []string, ok bool) {
	// Validate that style tags don't contain expressions.
	if strings.EqualFold(e.Name, "style") {
		if containsNonTextNodes(e.Children) {
			msgs = append(msgs, "invalid node contents: style elements must only contain text")
		}
	}
	return msgs, len(msgs) == 0
}

func containsNonTextNodes(nodes []Node) bool {
	for _, n := range nodes {
		switch n.(type) {
		case *Text:
			continue
		case *Whitespace:
			continue
		default:
			return true
		}
	}
	return false
}

func (e Element) ChildNodes() []Node {
	return e.Children
}
func (e *Element) IsNode() bool { return true }
func (e *Element) Write(w io.Writer, indent int) error {
	if err := writeIndent(w, indent, "<", e.Name); err != nil {
		return err
	}
	for i := range e.Attributes {
		a := e.Attributes[i]
		// Only the conditional attributes get indented.
		var attrIndent int
		if e.IndentAttrs {
			if _, err := w.Write([]byte("\n")); err != nil {
				return err
			}
			attrIndent = indent + 1
		} else {
			if _, err := w.Write([]byte(" ")); err != nil {
				return err
			}
		}
		if err := a.Write(w, attrIndent); err != nil {
			return err
		}
	}
	var closeAngleBracketIndent int
	if e.IndentAttrs {
		if _, err := w.Write([]byte("\n")); err != nil {
			return err
		}
		closeAngleBracketIndent = indent
	}
	if e.hasNonWhitespaceChildren() {
		if e.IndentChildren {
			if err := writeIndent(w, closeAngleBracketIndent, ">\n"); err != nil {
				return err
			}
			if err := writeNodesIndented(w, indent+1, e.Children); err != nil {
				return err
			}
			if err := writeIndent(w, indent, "</", e.Name, ">"); err != nil {
				return err
			}
			return nil
		}
		if err := writeIndent(w, closeAngleBracketIndent, ">"); err != nil {
			return err
		}
		if err := writeNodesWithoutIndentation(w, e.Children); err != nil {
			return err
		}
		if _, err := w.Write([]byte("</" + e.Name + ">")); err != nil {
			return err
		}
		return nil
	}
	if e.IsVoidElement() {
		if err := writeIndent(w, closeAngleBracketIndent, "/>"); err != nil {
			return err
		}
		return nil
	}
	if err := writeIndent(w, closeAngleBracketIndent, "></", e.Name, ">"); err != nil {
		return err
	}
	return nil
}

func writeNodesWithoutIndentation(w io.Writer, nodes []Node) error {
	return writeNodes(w, 0, nodes, false)
}

func writeNodesIndented(w io.Writer, level int, nodes []Node) error {
	return writeNodes(w, level, nodes, true)
}

func writeNodes(w io.Writer, level int, nodes []Node, indent bool) error {
	startLevel := level
	for i, n := range nodes {
		// Skip whitespace nodes.
		if _, isWhitespace := n.(*Whitespace); isWhitespace {
			continue
		}
		if err := n.Write(w, level); err != nil {
			return err
		}

		// Apply trailing whitespace if present.
		trailing := SpaceVertical
		if wst, isWhitespaceTrailer := n.(WhitespaceTrailer); isWhitespaceTrailer {
			trailing = wst.Trailing()
		}
		// Put a newline after the last node in indentation mode.
		if indent && ((nextNodeIsBlock(nodes, i) || i == len(nodes)-1) || shouldAlwaysBreakAfter(n)) {
			trailing = SpaceVertical
		}
		switch trailing {
		case SpaceNone:
			level = 0
		case SpaceHorizontal:
			level = 0
		case SpaceVertical:
			level = startLevel
		}
		if _, err := w.Write([]byte(trailing)); err != nil {
			return err
		}
	}
	return nil
}

func shouldAlwaysBreakAfter(node Node) bool {
	if el, isElement := node.(*Element); isElement {
		return strings.EqualFold(el.Name, "br") || strings.EqualFold(el.Name, "hr")
	}
	return false
}

func nextNodeIsBlock(nodes []Node, i int) bool {
	if len(nodes)-1 < i+1 {
		return false
	}
	return isBlockNode(nodes[i+1])
}

func isBlockNode(node Node) bool {
	switch n := node.(type) {
	case *IfExpression:
		return true
	case *SwitchExpression:
		return true
	case *ForExpression:
		return true
	case *Element:
		return n.IsBlockElement() || n.IndentChildren
	}
	return false
}

func NewScriptContentsScriptCode(value string) ScriptContents {
	return ScriptContents{
		Value: &value,
	}
}

func NewScriptContentsGo(code *GoCode, insideStringLiteral bool) ScriptContents {
	return ScriptContents{
		GoCode:              code,
		InsideStringLiteral: insideStringLiteral,
	}
}

type ScriptContents struct {
	// Value is the raw script contents. This is nil if the Type is Go.
	Value *string
	// GoCode is the Go expression. This is nil if the Type is JS.
	GoCode *GoCode
	// InsideStringLiteral denotes how the result of any Go expression should be escaped in the output.
	//  - Not quoted: JSON encoded.
	//  - InsideStringLiteral: JS escaped (newlines become \n, `"' becomes \`\"\' etc.), HTML escaped so that a string can't contain </script>.
	InsideStringLiteral bool
}

type ScriptElement struct {
	Attributes []Attribute
	Contents   []ScriptContents
}

func (se *ScriptElement) IsNode() bool { return true }
func (se *ScriptElement) Write(w io.Writer, indent int) error {
	// Start.
	if err := writeIndent(w, indent, "<script"); err != nil {
		return err
	}
	for i := range se.Attributes {
		if _, err := w.Write([]byte(" ")); err != nil {
			return err
		}
		a := se.Attributes[i]
		// Don't indent the attributes, only the conditional attributes get indented.
		if err := a.Write(w, 0); err != nil {
			return err
		}
	}
	if _, err := w.Write([]byte(">")); err != nil {
		return err
	}
	// Contents.
	for _, c := range se.Contents {
		if c.Value != nil {
			if err := writeStrings(w, *c.Value); err != nil {
				return err
			}
			continue
		}
		// Write the expression.
		if c.GoCode == nil {
			return errors.New("script contents expression is nil")
		}
		if isWhitespace(c.GoCode.Expression.Value) {
			c.GoCode.Expression.Value = ""
		}
		if err := writeStrings(w, `{{ `, c.GoCode.Expression.Value, ` }}`, string(c.GoCode.TrailingSpace)); err != nil {
			return err
		}
	}
	// Close.
	if _, err := w.Write([]byte("</script>")); err != nil {
		return err
	}
	return nil
}

func (se *ScriptElement) Visit(v Visitor) error {
	return v.VisitScriptElement(se)
}

func writeStrings(w io.Writer, ss ...string) error {
	for _, s := range ss {
		if _, err := io.WriteString(w, s); err != nil {
			return err
		}
	}
	return nil
}

type RawElement struct {
	Name       string
	Attributes []Attribute
	Contents   string
}

func (e *RawElement) IsNode() bool { return true }
func (e *RawElement) Write(w io.Writer, indent int) error {
	// Start.
	if err := writeIndent(w, indent, "<", e.Name); err != nil {
		return err
	}
	for _, a := range e.Attributes {
		if _, err := w.Write([]byte(" ")); err != nil {
			return err
		}
		// Don't indent the attributes, only the conditional attributes get indented.
		if err := a.Write(w, 0); err != nil {
			return err
		}
	}
	if _, err := w.Write([]byte(">")); err != nil {
		return err
	}
	// Contents.
	if _, err := w.Write([]byte(e.Contents)); err != nil {
		return err
	}
	// Close.
	if _, err := w.Write([]byte("</" + e.Name + ">")); err != nil {
		return err
	}
	return nil
}

func (e *RawElement) Visit(v Visitor) error {
	return v.VisitRawElement(e)
}

type Attribute interface {
	// Write out the string*.
	Write(w io.Writer, indent int) error
	Visit(v Visitor) error
	Copy() Attribute
}

type AttributeKey interface {
	fmt.Stringer
}

type ConstantAttributeKey struct {
	Name      string
	NameRange Range
}

<<<<<<< HEAD
func (c ConstantAttributeKey) String() string {
	return c.Name
}

type ExpressionAttributeKey struct {
	Expression Expression
}

func (e ExpressionAttributeKey) String() string {
	return `{ ` + e.Expression.Value + ` }`
}

// <hr noshade/>
type BoolConstantAttribute struct {
	Key AttributeKey
}

func (bca BoolConstantAttribute) String() string {
	return bca.Key.String()
=======
func (bca *BoolConstantAttribute) String() string {
	return bca.Name
>>>>>>> ea5a87b6
}

func (bca *BoolConstantAttribute) Write(w io.Writer, indent int) error {
	return writeIndent(w, indent, bca.String())
}

func (bca *BoolConstantAttribute) Visit(v Visitor) error {
	return v.VisitBoolConstantAttribute(bca)
}

func (bca *BoolConstantAttribute) Copy() Attribute {
	return &BoolConstantAttribute{
		Name:      bca.Name,
		NameRange: bca.NameRange,
	}
}

// href=""
type ConstantAttribute struct {
	Key         AttributeKey
	Value       string
	SingleQuote bool
}

func (ca *ConstantAttribute) String() string {
	quote := `"`
	if ca.SingleQuote {
		quote = `'`
	}
	return ca.Key.String() + `=` + quote + ca.Value + quote
}

func (ca *ConstantAttribute) Write(w io.Writer, indent int) error {
	return writeIndent(w, indent, ca.String())
}

func (ca *ConstantAttribute) Visit(v Visitor) error {
	return v.VisitConstantAttribute(ca)
}

func (ca *ConstantAttribute) Copy() Attribute {
	return &ConstantAttribute{
		Name:        ca.Name,
		Value:       ca.Value,
		SingleQuote: ca.SingleQuote,
		NameRange:   ca.NameRange,
	}
}

// noshade={ templ.Bool(...) }
type BoolExpressionAttribute struct {
	Key        AttributeKey
	Expression Expression
}

<<<<<<< HEAD
func (bea BoolExpressionAttribute) String() string {
	return bea.Key.String() + `?={ ` + bea.Expression.Value + ` }`
=======
func (bea *BoolExpressionAttribute) String() string {
	return bea.Name + `?={ ` + bea.Expression.Value + ` }`
>>>>>>> ea5a87b6
}

func (bea *BoolExpressionAttribute) Write(w io.Writer, indent int) error {
	return writeIndent(w, indent, bea.String())
}

func (bea *BoolExpressionAttribute) Visit(v Visitor) error {
	return v.VisitBoolExpressionAttribute(bea)
}

func (bea *BoolExpressionAttribute) Copy() Attribute {
	return &BoolExpressionAttribute{
		Name:       bea.Name,
		Expression: bea.Expression,
		NameRange:  bea.NameRange,
	}
}

// href={ ... }
type ExpressionAttribute struct {
	Key        AttributeKey
	Expression Expression
}

func (ea *ExpressionAttribute) String() string {
	sb := new(strings.Builder)
	_ = ea.Write(sb, 0)
	return sb.String()
}

func (ea *ExpressionAttribute) formatExpression() (exp []string) {
	trimmed := strings.TrimSpace(ea.Expression.Value)
	if !strings.Contains(trimmed, "\n") {
		formatted, err := format.Source([]byte(trimmed))
		if err != nil {
			return []string{trimmed}
		}
		return []string{string(formatted)}
	}

	buf := bytes.NewBufferString("[]any{\n")
	buf.WriteString(trimmed)
	buf.WriteString("\n}")

	formatted, err := format.Source(buf.Bytes())
	if err != nil {
		return []string{trimmed}
	}

	// Trim prefix and suffix.
	lines := strings.Split(string(formatted), "\n")
	if len(lines) < 3 {
		return []string{trimmed}
	}

	// Return.
	return lines[1 : len(lines)-1]
}

func (ea *ExpressionAttribute) Write(w io.Writer, indent int) (err error) {
	lines := ea.formatExpression()
	if len(lines) == 1 {
		return writeIndent(w, indent, ea.Key.String(), `={ `, lines[0], ` }`)
	}

	if err = writeIndent(w, indent, ea.Key.String(), "={\n"); err != nil {
		return err
	}
	for _, line := range lines {
		if err = writeIndent(w, indent, line, "\n"); err != nil {
			return err
		}
	}
	return writeIndent(w, indent, "}")
}

func (ea *ExpressionAttribute) Visit(v Visitor) error {
	return v.VisitExpressionAttribute(ea)
}

func (ea *ExpressionAttribute) Copy() Attribute {
	return &ExpressionAttribute{
		Name:       ea.Name,
		Expression: ea.Expression,
		NameRange:  ea.NameRange,
	}
}

// <a { spread... } />
type SpreadAttributes struct {
	Expression Expression
}

func (sa *SpreadAttributes) String() string {
	return `{ ` + sa.Expression.Value + `... }`
}

func (sa *SpreadAttributes) Write(w io.Writer, indent int) error {
	return writeIndent(w, indent, sa.String())
}

func (sa *SpreadAttributes) Visit(v Visitor) error {
	return v.VisitSpreadAttributes(sa)
}

func (sa *SpreadAttributes) Copy() Attribute {
	return &SpreadAttributes{
		Expression: sa.Expression,
	}
}

//	<a href="test" \
//		if active {
//	   class="isActive"
//	 }
type ConditionalAttribute struct {
	Expression Expression
	Then       []Attribute
	Else       []Attribute
}

func (ca *ConditionalAttribute) String() string {
	sb := new(strings.Builder)
	_ = ca.Write(sb, 0)
	return sb.String()
}

func (ca *ConditionalAttribute) Write(w io.Writer, indent int) error {
	if err := writeIndent(w, indent, "if "); err != nil {
		return err
	}
	if _, err := w.Write([]byte(ca.Expression.Value)); err != nil {
		return err
	}
	if _, err := w.Write([]byte(" {\n")); err != nil {
		return err
	}
	{
		indent++
		for _, attr := range ca.Then {
			if err := attr.Write(w, indent); err != nil {
				return err
			}
			if _, err := w.Write([]byte("\n")); err != nil {
				return err
			}
		}
		indent--
	}
	if err := writeIndent(w, indent, "}"); err != nil {
		return err
	}
	if len(ca.Else) == 0 {
		return nil
	}
	// Write the else blocks.
	if _, err := w.Write([]byte(" else {\n")); err != nil {
		return err
	}
	{
		indent++
		for _, attr := range ca.Else {
			if err := attr.Write(w, indent); err != nil {
				return err
			}
			if _, err := w.Write([]byte("\n")); err != nil {
				return err
			}
		}
		indent--
	}
	if err := writeIndent(w, indent, "}"); err != nil {
		return err
	}
	return nil
}

func (ca *ConditionalAttribute) Visit(v Visitor) error {
	return v.VisitConditionalAttribute(ca)
}

func (ca *ConditionalAttribute) Copy() Attribute {
	return &ConditionalAttribute{
		Expression: ca.Expression,
		Then:       CopyAttributes(ca.Then),
		Else:       CopyAttributes(ca.Else),
	}
}

func CopyAttributes(attrs []Attribute) (copies []Attribute) {
	copies = make([]Attribute, len(attrs))
	for i, a := range attrs {
		copies[i] = a.Copy()
	}
	return copies
}

// GoComment.
type GoComment struct {
	Contents  string
	Multiline bool
}

func (c *GoComment) IsNode() bool { return true }
func (c *GoComment) Write(w io.Writer, indent int) error {
	if c.Multiline {
		return writeIndent(w, indent, "/*", c.Contents, "*/")
	}
	return writeIndent(w, indent, "//", c.Contents)
}

func (c *GoComment) Visit(v Visitor) error {
	return v.VisitGoComment(c)
}

// HTMLComment.
type HTMLComment struct {
	Contents string
}

func (c *HTMLComment) IsNode() bool { return true }
func (c *HTMLComment) Write(w io.Writer, indent int) error {
	return writeIndent(w, indent, "<!--", c.Contents, "-->")
}

func (c *HTMLComment) Visit(v Visitor) error {
	return v.VisitHTMLComment(c)
}

// Nodes.

// CallTemplateExpression can be used to create and render a template using data.
// {! Other(p.First, p.Last) }
// or it can be used to render a template parameter.
// {! v }
type CallTemplateExpression struct {
	// Expression returns a template to execute.
	Expression Expression
}

func (cte *CallTemplateExpression) IsNode() bool { return true }
func (cte *CallTemplateExpression) Write(w io.Writer, indent int) error {
	// Rewrite to new call syntax
	return writeIndent(w, indent, `@`, cte.Expression.Value)
}

func (cte *CallTemplateExpression) Visit(v Visitor) error {
	return v.VisitCallTemplateExpression(cte)
}

// TemplElementExpression can be used to create and render a template using data.
// @Other(p.First, p.Last)
// or it can be used to render a template parameter.
// @v
type TemplElementExpression struct {
	// Expression returns a template to execute.
	Expression Expression
	// Children returns the elements in a block element.
	Children []Node
}

func (tee TemplElementExpression) ChildNodes() []Node {
	return tee.Children
}
func (tee *TemplElementExpression) IsNode() bool { return true }
func (tee *TemplElementExpression) Write(w io.Writer, indent int) error {
	source, err := format.Source([]byte(tee.Expression.Value))
	if err != nil {
		source = []byte(tee.Expression.Value)
	}
	// Indent all lines and re-format, we can then use this to only re-indent lines that gofmt would modify.
	reformattedSource, err := format.Source(bytes.ReplaceAll(source, []byte("\n"), []byte("\n\t")))
	if err != nil {
		reformattedSource = source
	}
	sourceLines := bytes.Split(source, []byte("\n"))
	reformattedSourceLines := bytes.Split(reformattedSource, []byte("\n"))
	for i := range sourceLines {
		if i == 0 {
			if err := writeIndent(w, indent, "@"+string(sourceLines[i])); err != nil {
				return err
			}
			continue
		}
		if _, err := io.WriteString(w, "\n"); err != nil {
			return err
		}
		if string(sourceLines[i]) != string(reformattedSourceLines[i]) {
			if _, err := w.Write(sourceLines[i]); err != nil {
				return err
			}
			continue
		}
		if err := writeIndent(w, indent, string(sourceLines[i])); err != nil {
			return err
		}
	}
	if len(tee.Children) == 0 {
		return nil
	}
	if _, err = io.WriteString(w, " {\n"); err != nil {
		return err
	}
	if err := writeNodesIndented(w, indent+1, tee.Children); err != nil {
		return err
	}
	if err := writeIndent(w, indent, "}"); err != nil {
		return err
	}
	return nil
}

func (tee *TemplElementExpression) Visit(v Visitor) error {
	return v.VisitTemplElementExpression(tee)
}

// ChildrenExpression can be used to rended the children of a templ element.
// { children ... }
type ChildrenExpression struct{}

func (*ChildrenExpression) IsNode() bool { return true }
func (*ChildrenExpression) Write(w io.Writer, indent int) error {
	if err := writeIndent(w, indent, "{ children... }"); err != nil {
		return err
	}
	return nil
}

func (ce *ChildrenExpression) Visit(v Visitor) error {
	return v.VisitChildrenExpression(ce)
}

// if p.Type == "test" && p.thing {
// }
type IfExpression struct {
	Expression Expression
	Then       []Node
	ElseIfs    []ElseIfExpression
	Else       []Node
}

type ElseIfExpression struct {
	Expression Expression
	Then       []Node
}

func (n IfExpression) ChildNodes() []Node {
	var nodes []Node
	nodes = append(nodes, n.Then...)
	nodes = append(nodes, n.Else...)
	for _, elseIf := range n.ElseIfs {
		nodes = append(nodes, elseIf.Then...)
	}
	return nodes
}
func (n *IfExpression) IsNode() bool { return true }
func (n *IfExpression) Write(w io.Writer, indent int) error {
	if err := writeIndent(w, indent, "if ", n.Expression.Value, " {\n"); err != nil {
		return err
	}
	indent++
	if err := writeNodesIndented(w, indent, n.Then); err != nil {
		return err
	}
	indent--
	for _, elseIf := range n.ElseIfs {
		if err := writeIndent(w, indent, "} else if ", elseIf.Expression.Value, " {\n"); err != nil {
			return err
		}
		indent++
		if err := writeNodesIndented(w, indent, elseIf.Then); err != nil {
			return err
		}
		indent--
	}
	if len(n.Else) > 0 {
		if err := writeIndent(w, indent, "} else {\n"); err != nil {
			return err
		}
		if err := writeNodesIndented(w, indent+1, n.Else); err != nil {
			return err
		}
	}
	if err := writeIndent(w, indent, "}"); err != nil {
		return err
	}
	return nil
}

func (n *IfExpression) Visit(v Visitor) error {
	return v.VisitIfExpression(n)
}

//	switch p.Type {
//	 case "Something":
//	}
type SwitchExpression struct {
	Expression Expression
	Cases      []CaseExpression
}

func (se SwitchExpression) ChildNodes() []Node {
	var nodes []Node
	for _, c := range se.Cases {
		nodes = append(nodes, c.Children...)
	}
	return nodes
}
func (se *SwitchExpression) IsNode() bool { return true }
func (se *SwitchExpression) Write(w io.Writer, indent int) error {
	if err := writeIndent(w, indent, "switch ", se.Expression.Value, " {\n"); err != nil {
		return err
	}
	indent++
	for _, c := range se.Cases {
		if err := writeIndent(w, indent, c.Expression.Value, "\n"); err != nil {
			return err
		}
		if err := writeNodesIndented(w, indent+1, c.Children); err != nil {
			return err
		}
	}
	indent--
	if err := writeIndent(w, indent, "}"); err != nil {
		return err
	}
	return nil
}

func (se *SwitchExpression) Visit(v Visitor) error {
	return v.VisitSwitchExpression(se)
}

// case "Something":
type CaseExpression struct {
	Expression Expression
	Children   []Node
}

//	for i, v := range p.Addresses {
//	  {! Address(v) }
//	}
type ForExpression struct {
	Expression Expression
	Children   []Node
}

func (fe ForExpression) ChildNodes() []Node {
	return fe.Children
}
func (fe *ForExpression) IsNode() bool { return true }
func (fe *ForExpression) Write(w io.Writer, indent int) error {
	if err := writeIndent(w, indent, "for ", fe.Expression.Value, " {\n"); err != nil {
		return err
	}
	if err := writeNodesIndented(w, indent+1, fe.Children); err != nil {
		return err
	}
	if err := writeIndent(w, indent, "}"); err != nil {
		return err
	}
	return nil
}

func (fe *ForExpression) Visit(v Visitor) error {
	return v.VisitForExpression(fe)
}

// GoCode is used within HTML elements, and allows arbitrary go code.
// {{ ... }}
type GoCode struct {
	Expression Expression
	// TrailingSpace lists what happens after the expression.
	TrailingSpace TrailingSpace
	Multiline     bool
}

func (gc *GoCode) Trailing() TrailingSpace {
	return gc.TrailingSpace
}

func (gc *GoCode) IsNode() bool { return true }
func (gc *GoCode) Write(w io.Writer, indent int) error {
	if isWhitespace(gc.Expression.Value) {
		gc.Expression.Value = ""
	}
	source, err := format.Source([]byte(gc.Expression.Value))
	if err != nil {
		source = []byte(gc.Expression.Value)
	}
	if !gc.Multiline {
		return writeIndent(w, indent, `{{ `, string(source), ` }}`)
	}
	if err := writeIndent(w, indent, "{{"+string(source)+"\n"); err != nil {
		return err
	}
	return writeIndent(w, indent, "}}")
}

func (gc *GoCode) Visit(v Visitor) error {
	return v.VisitGoCode(gc)
}

// StringExpression is used within HTML elements, and for style values.
// { ... }
type StringExpression struct {
	Expression Expression
	// TrailingSpace lists what happens after the expression.
	TrailingSpace TrailingSpace
}

func (se *StringExpression) Trailing() TrailingSpace {
	return se.TrailingSpace
}

func (se *StringExpression) IsNode() bool                  { return true }
func (se *StringExpression) IsStyleDeclarationValue() bool { return true }
func (se *StringExpression) Write(w io.Writer, indent int) error {
	if isWhitespace(se.Expression.Value) {
		se.Expression.Value = ""
	}
	return writeIndent(w, indent, `{ `, se.Expression.Value, ` }`)
}

func (se *StringExpression) Visit(v Visitor) error {
	return v.VisitStringExpression(se)
}

// ScriptTemplate is a script block.
type ScriptTemplate struct {
	Range      Range
	Name       Expression
	Parameters Expression
	Value      string
}

func (s *ScriptTemplate) IsTemplateFileNode() bool { return true }
func (s *ScriptTemplate) Write(w io.Writer, indent int) error {
	source := formatFunctionArguments(s.Name.Value + "(" + s.Parameters.Value + ")")
	if err := writeIndent(w, indent, "script ", string(source), " {\n"); err != nil {
		return err
	}
	if _, err := io.WriteString(w, s.Value); err != nil {
		return err
	}
	if err := writeIndent(w, indent, "}"); err != nil {
		return err
	}
	return nil
}

func (s *ScriptTemplate) Visit(v Visitor) error {
	return v.VisitScriptTemplate(s)
}

// formatFunctionArguments formats the function arguments, if possible.
func formatFunctionArguments(expression string) string {
	source := []byte(expression)
	formatted, err := format.Source([]byte("func " + expression))
	if err == nil {
		formatted = bytes.TrimPrefix(formatted, []byte("func "))
		source = formatted
	}
	return string(source)
}<|MERGE_RESOLUTION|>--- conflicted
+++ resolved
@@ -844,7 +844,6 @@
 	NameRange Range
 }
 
-<<<<<<< HEAD
 func (c ConstantAttributeKey) String() string {
 	return c.Name
 }
@@ -862,12 +861,8 @@
 	Key AttributeKey
 }
 
-func (bca BoolConstantAttribute) String() string {
+func (bca *BoolConstantAttribute) String() string {
 	return bca.Key.String()
-=======
-func (bca *BoolConstantAttribute) String() string {
-	return bca.Name
->>>>>>> ea5a87b6
 }
 
 func (bca *BoolConstantAttribute) Write(w io.Writer, indent int) error {
@@ -910,10 +905,9 @@
 
 func (ca *ConstantAttribute) Copy() Attribute {
 	return &ConstantAttribute{
-		Name:        ca.Name,
 		Value:       ca.Value,
 		SingleQuote: ca.SingleQuote,
-		NameRange:   ca.NameRange,
+		Key:         ca.Key.Copy(),
 	}
 }
 
@@ -923,13 +917,8 @@
 	Expression Expression
 }
 
-<<<<<<< HEAD
-func (bea BoolExpressionAttribute) String() string {
+func (bea *BoolExpressionAttribute) String() string {
 	return bea.Key.String() + `?={ ` + bea.Expression.Value + ` }`
-=======
-func (bea *BoolExpressionAttribute) String() string {
-	return bea.Name + `?={ ` + bea.Expression.Value + ` }`
->>>>>>> ea5a87b6
 }
 
 func (bea *BoolExpressionAttribute) Write(w io.Writer, indent int) error {
@@ -942,9 +931,8 @@
 
 func (bea *BoolExpressionAttribute) Copy() Attribute {
 	return &BoolExpressionAttribute{
-		Name:       bea.Name,
 		Expression: bea.Expression,
-		NameRange:  bea.NameRange,
+		Key:        bea.Key.Copy(),
 	}
 }
 
@@ -1012,9 +1000,8 @@
 
 func (ea *ExpressionAttribute) Copy() Attribute {
 	return &ExpressionAttribute{
-		Name:       ea.Name,
 		Expression: ea.Expression,
-		NameRange:  ea.NameRange,
+		Key:        ea.Key.Copy(),
 	}
 }
 
