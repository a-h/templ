--- conflicted
+++ resolved
@@ -508,8 +508,7 @@
 	return false
 }
 
-<<<<<<< HEAD
-// using algorithm from https://codeguide.co/#attribute-order
+// Order the attributes using the algorithm from https://codeguide.co/#attribute-order
 func orderCategory(name string) int {
 	if name == "class" {
 		return 0
@@ -598,11 +597,9 @@
 	})
 }
 
-=======
 func (e Element) ChildNodes() []Node {
 	return e.Children
 }
->>>>>>> 4adb5f5d
 func (e Element) IsNode() bool { return true }
 func (e Element) Write(w io.Writer, indent int) error {
 	if err := writeIndent(w, indent, "<", e.Name); err != nil {
