--- conflicted
+++ resolved
@@ -157,7 +157,6 @@
 			t.Errorf("2: expected expression, got %t", tf.Nodes[2])
 		}
 	})
-<<<<<<< HEAD
 	t.Run("template files can contain scriptModule expressions", func(t *testing.T) {
 		input := `package goof
 
@@ -176,7 +175,7 @@
 			}
 			t.Fatalf("expected 1 nodes, got %d nodes, %v\n%#v", len(tf.Nodes), nodeTypes, tf)
 		}
-		expr, isScriptTemplate := tf.Nodes[0].(ScriptTemplate)
+		expr, isScriptTemplate := tf.Nodes[0].(*ScriptTemplate)
 		if !isScriptTemplate {
 			t.Errorf("0: expected expression, got %t", tf.Nodes[2])
 		}
@@ -203,20 +202,21 @@
 			}
 			t.Fatalf("expected 2 nodes, got %d nodes, %v\n%#v", len(tf.Nodes), nodeTypes, tf)
 		}
-		commentExpr, isGoExpression := tf.Nodes[0].(TemplateFileGoExpression)
+		commentExpr, isGoExpression := tf.Nodes[0].(*TemplateFileGoExpression)
 		if !isGoExpression {
 			t.Errorf("0: expected expression, got %t", tf.Nodes[2])
 		}
 		if commentExpr.Expression.Value != "// A comment" {
 			t.Errorf("0: unexpected expression: %q", commentExpr.Expression.Value)
 		}
-		scriptExpr, isScriptTemplate := tf.Nodes[1].(ScriptTemplate)
+		scriptExpr, isScriptTemplate := tf.Nodes[1].(*ScriptTemplate)
 		if !isScriptTemplate {
 			t.Errorf("0: expected expression, got %t", tf.Nodes[2])
 		}
 		if scriptExpr.Value != "\timport { value } from \"package\";\n\tvar v = 1;\n" {
 			t.Errorf("0: unexpected expression: %q", scriptExpr.Value)
-=======
+		}
+	})
 	t.Run("as you type a templ file, it parses as much as it can, even if there's an error, so that the LSP functions", func(t *testing.T) {
 		input := `package main
 
@@ -261,7 +261,6 @@
 		}
 		if diff := cmp.Diff(expectedIfExpressionRange, ie.Expression.Range); diff != "" {
 			t.Errorf("expected range %v, got %v\n%s", expectedIfExpressionRange, ie.Expression.Range, diff)
->>>>>>> c6b1acbf
 		}
 	})
 }
