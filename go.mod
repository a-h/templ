module github.com/a-h/templ

go 1.20

require (
	github.com/PuerkitoBio/goquery v1.8.1
	github.com/a-h/htmlformat v0.0.0-20231108124658-5bd994fe268e
	github.com/a-h/lexical v0.0.53
	github.com/a-h/parse v0.0.0-20240121214402-3caf7543159a
	github.com/a-h/pathvars v0.0.12
	github.com/a-h/protocol v0.0.0-20230224160810-b4eec67c1c22
	github.com/cenkalti/backoff/v4 v4.2.1
	github.com/cli/browser v1.2.0
	github.com/fatih/color v1.16.0
	github.com/fsnotify/fsnotify v1.7.0
	github.com/google/go-cmp v0.6.0
	github.com/natefinch/atomic v1.0.1
	github.com/rs/cors v1.8.3
	github.com/stefanfritsch/goldmark-fences v1.0.0
	github.com/yuin/goldmark v1.5.3
	go.abhg.dev/goldmark/anchor v0.1.1
	go.abhg.dev/goldmark/mermaid v0.5.0
	go.lsp.dev/jsonrpc2 v0.10.0
	go.lsp.dev/uri v0.3.0
	go.uber.org/zap v1.24.0
	golang.org/x/mod v0.10.0
<<<<<<< HEAD
	mvdan.cc/xurls/v2 v2.5.0
=======
>>>>>>> 7605287c
	golang.org/x/tools v0.1.12
	mvdan.cc/xurls/v2 v2.5.0
)

require (
	github.com/andybalholm/cascadia v1.3.1 // indirect
	github.com/mattn/go-colorable v0.1.13 // indirect
	github.com/mattn/go-isatty v0.0.20 // indirect
	github.com/segmentio/asm v1.2.0 // indirect
	github.com/segmentio/encoding v0.3.6 // indirect
	go.lsp.dev/pkg v0.0.0-20210717090340-384b27a52fb2 // indirect
	go.uber.org/atomic v1.10.0 // indirect
	go.uber.org/multierr v1.9.0 // indirect
	golang.org/x/net v0.17.0 // indirect
	golang.org/x/sys v0.14.0 // indirect
)

// replace github.com/a-h/parse => /Users/adrian/github.com/a-h/parse<|MERGE_RESOLUTION|>--- conflicted
+++ resolved
@@ -24,10 +24,6 @@
 	go.lsp.dev/uri v0.3.0
 	go.uber.org/zap v1.24.0
 	golang.org/x/mod v0.10.0
-<<<<<<< HEAD
-	mvdan.cc/xurls/v2 v2.5.0
-=======
->>>>>>> 7605287c
 	golang.org/x/tools v0.1.12
 	mvdan.cc/xurls/v2 v2.5.0
 )
